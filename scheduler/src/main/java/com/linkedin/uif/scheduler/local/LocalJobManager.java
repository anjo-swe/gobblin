package com.linkedin.uif.scheduler.local;

import java.io.File;
import java.io.FileNotFoundException;
import java.io.FileReader;
import java.io.FilenameFilter;
import java.io.IOException;
import java.util.ArrayList;
import java.util.List;
import java.util.Map;
import java.util.Properties;
import java.util.concurrent.ConcurrentMap;

import org.apache.commons.logging.Log;
import org.apache.commons.logging.LogFactory;
import org.quartz.*;
import org.quartz.impl.StdSchedulerFactory;

import com.google.common.base.Strings;
import com.google.common.collect.Lists;
import com.google.common.collect.Maps;
import com.google.common.util.concurrent.AbstractIdleService;
import com.linkedin.uif.metastore.FsStateStore;
import com.linkedin.uif.metastore.StateStore;
import com.linkedin.uif.publisher.DataPublisher;
import com.linkedin.uif.publisher.HDFSDataPublisher;
import com.linkedin.uif.scheduler.JobLock;
import com.linkedin.uif.scheduler.TaskState;
import com.linkedin.uif.scheduler.WorkUnitManager;
import com.linkedin.uif.schema.SchemaRetriever;
import com.linkedin.uif.configuration.ConfigurationKeys;
import com.linkedin.uif.configuration.SourceState;
import com.linkedin.uif.configuration.WorkUnitState;
import com.linkedin.uif.source.Source;
import com.linkedin.uif.source.workunit.WorkUnit;

/**
 * A class for managing locally configured UIF jobs.
 *
 * <p>
 *     This class's responsibilities include scheduling locally configured UIF
 *     jobs to run, keeping track of their states, and committing successfully
 *     completed jobs. This is used only in single-node mode.
 * </p>
 *
 * <p>
 *     For job scheduling, This class uses a Quartz {@link org.quartz.Scheduler}.
 *     Each job is associated with a cron schedule that is used to create a
 *     {@link org.quartz.Trigger} for the job.
 * </p>
 *
 * @author ynli
 */
public class LocalJobManager extends AbstractIdleService {

    private static final Log LOG = LogFactory.getLog(LocalJobManager.class);

    private static final String JOB_CONFIG_FILE_EXTENSION = ".pull";
    private static final String PROPERTIES_KEY = "properties";
    private static final String WORK_UNIT_MANAGER_KEY = "workUnitManager";
    private static final String JOB_LOCK_MAP_KEY = "jobLockMap";
    private static final String JOB_SOURCE_MAP_KEY = "jobSourceMap";
    private static final String JOB_TASK_COUNT_MAP_KEY = "jobTaskCountMap";
    private static final String JOB_TASK_STATES_MAP_KEY = "jobTaskStatesMap";
    private static final String LAST_JOB_ID_MAP_KEY = "lastJobIdMap";
    private static final String TASK_STATE_STORE_KEY = "taskStateStore";

    // This is used to add newly generated work units
    private final WorkUnitManager workUnitManager;

    // Worker configuration properties
    private final Properties properties;

    // A Quartz scheduler
    private final Scheduler scheduler;

    // Mapping between jobs to the job locks they hold
    private final ConcurrentMap<String, JobLock> jobLockMap;

    // Mapping between jobs to the Source objects used to create work units
    private final Map<String, Source> jobSourceMap;

    // Mapping between jobs to the numbers of tasks
    private final Map<String, Integer> jobTaskCountMap;

    // Mapping between jobs to the tasks comprising each job
    private final Map<String, List<TaskState>> jobTaskStatesMap;

    // Mapping between jobs to the job IDs of their last runs
    private final Map<String, String> lastJobIdMap;

    // Store for persisting task states
    private final StateStore taskStateStore;

    public LocalJobManager(WorkUnitManager workUnitManager, Properties properties)
            throws Exception {

        this.workUnitManager = workUnitManager;
        this.properties = properties;
        this.scheduler = new StdSchedulerFactory().getScheduler();
        // This needs to be a concurrent map because two scheduled runs of the
        // same job (handled by two separate threds) may access it concurrently
        this.jobLockMap = Maps.newConcurrentMap();
        this.jobSourceMap = Maps.newHashMap();
        this.jobTaskCountMap = Maps.newHashMap();
        this.jobTaskStatesMap = Maps.newHashMap();
        this.lastJobIdMap = Maps.newHashMap();
        this.taskStateStore = new FsStateStore(
                properties.getProperty(ConfigurationKeys.TASK_STATE_STORE_FS_URI_KEY),
                properties.getProperty(ConfigurationKeys.TASK_STATE_STORE_ROOT_DIR_KEY),
                TaskState.class);
    }

    @Override
    protected void startUp() throws Exception {
        LOG.info("Starting the local job manager");
        this.scheduler.start();
        scheduleLocallyConfiguredJobs();
    }

    @Override
    protected void shutDown() throws Exception {
        LOG.info("Stopping the local job manager");
        this.scheduler.shutdown(true);
    }

    /**
     * Callback method when a task is completed.
     *
     * @param jobId Job ID of the given job
     * @param taskState {@link TaskState}
     */
    public void onTaskCompletion(String jobId, TaskState taskState) {
        if (!this.jobTaskStatesMap.containsKey(jobId)) {
            LOG.error(String.format("Job %s could not be found", jobId));
            return;
        }

        this.jobTaskStatesMap.get(jobId).add(taskState);
        // If all the tasks of the job have completed (regardless of
        // success or failure), then trigger job committing.
        if (this.jobTaskStatesMap.get(jobId).size() == this.jobTaskCountMap.get(jobId)) {
            LOG.info(String.format(
                    "All tasks of job %s have completed, committing it", jobId));
            String jobName = taskState.getWorkunit().getProp(
                    ConfigurationKeys.JOB_NAME_KEY);
            try {
                commitJob(jobId, jobName, this.jobTaskStatesMap.get(jobId));
            } catch (Exception e) {
                LOG.error("Failed to commit job " + jobId, e);
            }
        }
    }

    /**
     * Schedule locally configured UIF jobs.
     */
    private void scheduleLocallyConfiguredJobs() throws SchedulerException {
        LOG.info("Scheduling locally configured jobs");
        for (Properties properties : loadLocalJobConfigs()) {
            // Build a data map that gets passed to the job
            JobDataMap jobDataMap = new JobDataMap();
            jobDataMap.put(PROPERTIES_KEY, properties);
            jobDataMap.put(WORK_UNIT_MANAGER_KEY, this.workUnitManager);
            jobDataMap.put(JOB_LOCK_MAP_KEY, this.jobLockMap);
            jobDataMap.put(JOB_SOURCE_MAP_KEY, this.jobSourceMap);
            jobDataMap.put(JOB_TASK_COUNT_MAP_KEY, this.jobTaskCountMap);
            jobDataMap.put(JOB_TASK_STATES_MAP_KEY, this.jobTaskStatesMap);
            jobDataMap.put(LAST_JOB_ID_MAP_KEY, this.lastJobIdMap);
            jobDataMap.put(TASK_STATE_STORE_KEY, this.taskStateStore);

            // Build a Quartz job
            JobDetail job = JobBuilder.newJob(UIFJob.class)
                    .withIdentity(
                            properties.getProperty(ConfigurationKeys.JOB_NAME_KEY),
                            Strings.nullToEmpty(properties.getProperty(
                                    ConfigurationKeys.JOB_GROUP_KEY)))
                    .withDescription(Strings.nullToEmpty(properties.getProperty(
                            ConfigurationKeys.JOB_DESCRIPTION_KEY)))
                    .usingJobData(jobDataMap)
                    .build();

            // Schedule the Quartz job with a trigger built from the job configuration
            this.scheduler.scheduleJob(job, getTrigger(job.getKey(), properties));
        }
    }

    /**
     * Load local job configurations.
     */
    private List<Properties> loadLocalJobConfigs() {
        File jobConfigFileDir = new File(this.properties.getProperty(
                ConfigurationKeys.JOB_CONFIG_FILE_DIR_KEY));
        // Find all job configuration files
        String[] jobConfigFiles = jobConfigFileDir.list(new FilenameFilter() {

            @Override
            public boolean accept(File dir, String name) {
                return name.toLowerCase().endsWith(JOB_CONFIG_FILE_EXTENSION);
            }
        });

        List<Properties> jobConfigs = Lists.newArrayList();
        if (jobConfigFiles == null) {
            LOG.info("No job configuration files found");
            return jobConfigs;
        }

        LOG.info("Loading job configurations from directory " + jobConfigFileDir);
        // Load all job configurations
        for (String jobConfigFile : jobConfigFiles) {
            Properties properties = new Properties(this.properties);
            try {
                properties.load(new FileReader(new File(jobConfigFileDir, jobConfigFile)));
                jobConfigs.add(properties);
            } catch (FileNotFoundException e) {
                LOG.error("Job configuration file " + jobConfigFile + " not found");
            } catch (IOException e) {
                LOG.error("Failed to load job configuration from file " + jobConfigFile);
            }
        }

        LOG.info(String.format(
                jobConfigs.size() == 1 ?
                        "Loaded %d job configuration" :
                        "Loaded %d job configurations",
                jobConfigs.size()));

        return jobConfigs;
    }

    /**
     * Get a {@link org.quartz.Trigger} from the given job configuration properties.
     */
    private Trigger getTrigger(JobKey jobKey, Properties properties) {
        // Build a trigger for the job with the given cron-style schedule
        return TriggerBuilder.newTrigger()
                .withIdentity(
                        properties.getProperty(ConfigurationKeys.JOB_NAME_KEY),
                        Strings.nullToEmpty(properties.getProperty(
                                ConfigurationKeys.JOB_GROUP_KEY)))
                .forJob(jobKey)
                .withSchedule(CronScheduleBuilder.cronSchedule(
                        properties.getProperty(ConfigurationKeys.JOB_SCHEDULE_KEY)))
                .build();
    }

    /**
     * Commit a finished job.
     */
    private void commitJob(String jobId, String jobName, List<TaskState> taskStates)
            throws Exception {

        // TODO: complete the implementation

        LOG.info("Publishing job data of job " + jobId);
        // taskStates cannot be empty because otherwise the job will not even start
        DataPublisher publisher = new HDFSDataPublisher(taskStates.get(0));
        publisher.initialize();
        publisher.publishData(taskStates);

        LOG.info("Persisting task states of job " + jobId);
        this.taskStateStore.putAll(jobName, jobId, taskStates);

        // Remove all state bookkeeping information of this scheduled job run
        this.jobSourceMap.remove(jobId);
        this.jobTaskCountMap.remove(jobId);
        this.jobTaskStatesMap.remove(jobId);

        // Remember the job ID of this most recent run of the job
        this.lastJobIdMap.put(jobName, jobId);

        // Unlock so the next run of the same job can proceed
        this.jobLockMap.get(jobName).unlock();
    }

    /**
     * A UIF job to schedule locally.
     */
    @DisallowConcurrentExecution
    public static class UIFJob implements Job {

        @Override
        @SuppressWarnings("unchecked")
        public void execute(JobExecutionContext context) throws JobExecutionException {
            JobDataMap dataMap = context.getJobDetail().getJobDataMap();
            Properties properties = (Properties) dataMap.get(PROPERTIES_KEY);
            String jobName = properties.getProperty(ConfigurationKeys.JOB_NAME_KEY);

            ConcurrentMap<String, JobLock> jobLockMap =
                    (ConcurrentMap<String, JobLock>) dataMap.get(JOB_LOCK_MAP_KEY);
            // Try acquiring a job lock before proceeding
            if (!acquireJobLock(jobLockMap, jobName)) {
                LOG.info("Failed to acquire the job lock for job " + jobName);
                return;
            }

            WorkUnitManager workUnitManager = (WorkUnitManager) dataMap.get(
                    WORK_UNIT_MANAGER_KEY);
            Map<String, Source> jobSourceMap = (Map<String, Source>) dataMap.get(
                    JOB_SOURCE_MAP_KEY);
            Map<String, Integer> jobTaskCountMap = (Map<String, Integer>) dataMap.get(
                    JOB_TASK_COUNT_MAP_KEY);
            Map<String, List<TaskState>> jobTaskStatesMap =
                    (Map<String, List<TaskState>>) dataMap.get(JOB_TASK_STATES_MAP_KEY);
            Map<String, String> lastJobIdMap = (Map<String, String>) dataMap.get(
                    LAST_JOB_ID_MAP_KEY);
            StateStore taskStateStore = (StateStore) dataMap.get(TASK_STATE_STORE_KEY);

            /*
             * Construct job ID, which is in the form of job_<job_id_suffix>
             * <job_id_suffix> is in the form of <job_name>_<current_timestamp>
             */
            String jobIdSuffix = String.format("%s_%d", jobName, System.currentTimeMillis());
            String jobId = "job_" + jobIdSuffix;

            try {
                com.linkedin.uif.configuration.State state =
                        new com.linkedin.uif.configuration.State();
                // Add all job configuration properties of this job
                state.addAll(properties);

                Source<?, ?> source = (Source<?, ?>) Class.forName(
                        properties.getProperty(ConfigurationKeys.SOURCE_CLASS_KEY))
                        .newInstance();
                // Generate work units based on all previous work unit states
<<<<<<< HEAD
                SourceState sourceState = new SourceState(state, getPreviousWorkUnitStates(jobName, lastJobIdMap, taskStateStore));
                LOG.info("REALSIZE: " + sourceState.getPreviousStates().size());
                List<WorkUnit> workUnits = source.getWorkunits(sourceState);
                LOG.info("Output: " + properties.getProperty(ConfigurationKeys.SCHEMA_RETRIEVER_TYPE));
                SchemaRetriever schemaRetriever = (SchemaRetriever) Class.forName(properties.getProperty(ConfigurationKeys.SCHEMA_RETRIEVER_TYPE)).newInstance();
                
=======
                List<WorkUnit> workUnits = source.getWorkunits(
                        new SourceState(state, getPreviousWorkUnitStates(
                                jobName, lastJobIdMap, taskStateStore)));

                // If no real work to do
                if (workUnits == null || workUnits.isEmpty()) {
                    LOG.warn("No work units have been created for job " + jobId);
                    // Unlock so the next run of the same job can proceed
                    jobLockMap.get(jobName).unlock();
                    return;
                }

>>>>>>> 91f6eee3
                jobSourceMap.put(jobId, source);
                jobTaskCountMap.put(jobId, workUnits.size());
                jobTaskStatesMap.put(jobId, new ArrayList<TaskState>(workUnits.size()));

                // Add all generated work units
                int sequence = 0;
                for (WorkUnit workUnit : workUnits) {
                    /*
                     * Construct task ID, which is in the form of
                     * task_<job_id_suffix>_<task_sequence_number>
                     */
                    String taskId = String.format("task_%s_%d", jobIdSuffix, sequence++);
                    WorkUnitState workUnitState = new WorkUnitState(workUnit);
                    workUnitState.setProp(ConfigurationKeys.JOB_ID_KEY, jobId);
                    workUnitState.setProp(ConfigurationKeys.TASK_ID_KEY, taskId);
                    setOldSchema(workUnit, schemaRetriever.getOldSchema(sourceState));
                    workUnitManager.addWorkUnit(workUnitState);
                }
            } catch (Exception e) {
                // Remove all state bookkeeping information of this scheduled job run
                jobSourceMap.remove(jobId);
                jobTaskCountMap.remove(jobId);
                jobTaskStatesMap.remove(jobId);

                try {
                    // Unlock so the next run of the same job can proceed
                    jobLockMap.get(jobName).unlock();
                } catch (IOException ioe) {
                    // Ignoredps
                }

                throw new JobExecutionException(e);
            }
        }
        
        public void setOldSchema(WorkUnit workUnit, String oldSchema) {
            LOG.info("OLD SCHEMA: " + oldSchema);
            if (oldSchema != null) {
                workUnit.setProp(ConfigurationKeys.WRITER_OLD_OUTPUT_SCHEMA, oldSchema);
            }
        }

        /**
         * Try acquring the job lock and return whether the lock is successfully locked.
         */
        private boolean acquireJobLock(ConcurrentMap<String, JobLock> jobLock, String jobName) {
            try {
                jobLock.putIfAbsent(jobName, new LocalJobLock());
                JobLock lock = jobLock.get(jobName);
                return lock.tryLock();
            } catch (IOException ioe) {
                LOG.error("Failed to acquire the job lock for job " + jobName, ioe);
                return false;
            }
        }

        /**
         * Get work unit states of the most recent run of this job.
         */
        @SuppressWarnings("unchecked")
        private List<WorkUnitState> getPreviousWorkUnitStates(String jobName,
                Map<String, String> lastJobIdMap, StateStore taskStateStore)
                throws IOException {

            // This is the first run of the job
            if (!lastJobIdMap.containsKey(jobName)) {
                return Lists.newArrayList();
            }

            LOG.info("Loading task states of the most recent run of job " + jobName);
            // Read the task states of the most recent run of the job
            return (List<WorkUnitState>) taskStateStore.getAll(
                    jobName, lastJobIdMap.get(jobName));
        }
    }
}<|MERGE_RESOLUTION|>--- conflicted
+++ resolved
@@ -20,6 +20,7 @@
 import com.google.common.collect.Lists;
 import com.google.common.collect.Maps;
 import com.google.common.util.concurrent.AbstractIdleService;
+
 import com.linkedin.uif.metastore.FsStateStore;
 import com.linkedin.uif.metastore.StateStore;
 import com.linkedin.uif.publisher.DataPublisher;
@@ -313,6 +314,7 @@
              */
             String jobIdSuffix = String.format("%s_%d", jobName, System.currentTimeMillis());
             String jobId = "job_" + jobIdSuffix;
+            LOG.info("Starting job " + jobId);
 
             try {
                 com.linkedin.uif.configuration.State state =
@@ -323,19 +325,12 @@
                 Source<?, ?> source = (Source<?, ?>) Class.forName(
                         properties.getProperty(ConfigurationKeys.SOURCE_CLASS_KEY))
                         .newInstance();
+                
                 // Generate work units based on all previous work unit states
-<<<<<<< HEAD
                 SourceState sourceState = new SourceState(state, getPreviousWorkUnitStates(jobName, lastJobIdMap, taskStateStore));
-                LOG.info("REALSIZE: " + sourceState.getPreviousStates().size());
                 List<WorkUnit> workUnits = source.getWorkunits(sourceState);
-                LOG.info("Output: " + properties.getProperty(ConfigurationKeys.SCHEMA_RETRIEVER_TYPE));
                 SchemaRetriever schemaRetriever = (SchemaRetriever) Class.forName(properties.getProperty(ConfigurationKeys.SCHEMA_RETRIEVER_TYPE)).newInstance();
-                
-=======
-                List<WorkUnit> workUnits = source.getWorkunits(
-                        new SourceState(state, getPreviousWorkUnitStates(
-                                jobName, lastJobIdMap, taskStateStore)));
-
+                         
                 // If no real work to do
                 if (workUnits == null || workUnits.isEmpty()) {
                     LOG.warn("No work units have been created for job " + jobId);
@@ -344,7 +339,6 @@
                     return;
                 }
 
->>>>>>> 91f6eee3
                 jobSourceMap.put(jobId, source);
                 jobTaskCountMap.put(jobId, workUnits.size());
                 jobTaskStatesMap.put(jobId, new ArrayList<TaskState>(workUnits.size()));
@@ -373,7 +367,7 @@
                     // Unlock so the next run of the same job can proceed
                     jobLockMap.get(jobName).unlock();
                 } catch (IOException ioe) {
-                    // Ignoredps
+                    // Ignored
                 }
 
                 throw new JobExecutionException(e);
@@ -381,7 +375,6 @@
         }
         
         public void setOldSchema(WorkUnit workUnit, String oldSchema) {
-            LOG.info("OLD SCHEMA: " + oldSchema);
             if (oldSchema != null) {
                 workUnit.setProp(ConfigurationKeys.WRITER_OLD_OUTPUT_SCHEMA, oldSchema);
             }
